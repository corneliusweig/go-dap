--- conflicted
+++ resolved
@@ -227,12 +227,12 @@
 	ds.canContinue = false
 	var e dap.Message
 	if ds.breakpointsSet == 0 {
-		e = dap.TerminatedEvent{
-			Event: newEvent("terminated"),
+		e = &dap.TerminatedEvent{
+			Event: *newEvent("terminated"),
 		}
 	} else {
-		e = dap.StoppedEvent{
-			Event: newEvent("stopped"),
+		e = &dap.StoppedEvent{
+			Event: *newEvent("stopped"),
 			Body:  dap.StoppedEventBody{Reason: "breakpoint", ThreadId: 1, AllThreadsStopped: true},
 		}
 		ds.breakpointsSet--
@@ -287,14 +287,8 @@
 	// requests for setting breakpoints, etc from the client at any time.
 	// Notify the client with an 'initialized' event. The client will end
 	// the configuration sequence with 'configurationDone' request.
-<<<<<<< HEAD
 	e := &dap.InitializedEvent{Event: *newEvent("initialized")}
-	dap.WriteProtocolMessage(w, e)
-	log.Printf("Event sent\n\t%#v\n", e)
-=======
-	e := dap.InitializedEvent{Event: newEvent("initialized")}
 	writeAndLogProtocolMessage(w, e)
->>>>>>> f3871041
 	return response
 }
 
@@ -302,8 +296,8 @@
 	// This is where a real debug adaptor would check the soundness of the
 	// arguments (e.g. program from launch.json) and then use them to launch the
 	// debugger and attach to the program.
-	response := dap.LaunchResponse{}
-	response.Response = newResponse(request.Seq, request.Command)
+	response := &dap.LaunchResponse{}
+	response.Response = *newResponse(request.Seq, request.Command)
 	return response
 }
 
@@ -311,15 +305,10 @@
 	return newErrorResponse(request.Seq, request.Command, "AttachRequest is not yet supported")
 }
 
-<<<<<<< HEAD
 func onDisconnectRequest(w io.Writer, request *dap.DisconnectRequest) dap.Message {
-	return newErrorResponse(request.Seq, request.Command, "DisconnectRequest is not yet supported")
-=======
-func onDisconnectRequest(w io.Writer, request dap.DisconnectRequest) dap.Message {
-	response := dap.DisconnectResponse{}
-	response.Response = newResponse(request.Seq, request.Command)
-	return response
->>>>>>> f3871041
+	response := &dap.DisconnectResponse{}
+	response.Response = *newResponse(request.Seq, request.Command)
+	return response
 }
 
 func onTerminateRequest(w io.Writer, request *dap.TerminateRequest) dap.Message {
@@ -330,13 +319,9 @@
 	return newErrorResponse(request.Seq, request.Command, "RestartRequest is not yet supported")
 }
 
-<<<<<<< HEAD
 func onSetBreakpointsRequest(w io.Writer, request *dap.SetBreakpointsRequest) dap.Message {
-	return newErrorResponse(request.Seq, request.Command, "SetBreakpointsRequest is not yet supported")
-=======
-func onSetBreakpointsRequest(w io.Writer, request dap.SetBreakpointsRequest) dap.Message {
-	response := dap.SetBreakpointsResponse{}
-	response.Response = newResponse(request.Seq, request.Command)
+	response := &dap.SetBreakpointsResponse{}
+	response.Response = *newResponse(request.Seq, request.Command)
 	response.Body.Breakpoints = make([]dap.Breakpoint, len(request.Arguments.Breakpoints))
 	for i, b := range request.Arguments.Breakpoints {
 		response.Body.Breakpoints[i].Line = b.Line
@@ -344,51 +329,37 @@
 		debugSession.breakpointsSet++
 	}
 	return response
->>>>>>> f3871041
 }
 
 func onSetFunctionBreakpointsRequest(w io.Writer, request *dap.SetFunctionBreakpointsRequest) dap.Message {
 	return newErrorResponse(request.Seq, request.Command, "SetFunctionBreakpointsRequest is not yet supported")
 }
 
-<<<<<<< HEAD
 func onSetExceptionBreakpointsRequest(w io.Writer, request *dap.SetExceptionBreakpointsRequest) dap.Message {
-	return newErrorResponse(request.Seq, request.Command, "SetExceptionBreakpointsRequest is not yet supported")
+	response := &dap.SetExceptionBreakpointsResponse{}
+	response.Response = *newResponse(request.Seq, request.Command)
+	return response
 }
 
 func onConfigurationDoneRequest(w io.Writer, request *dap.ConfigurationDoneRequest) dap.Message {
-	return newErrorResponse(request.Seq, request.Command, "ConfigurationDoneRequest is not yet supported")
-}
-
-func onContinueRequest(w io.Writer, request *dap.ContinueRequest) dap.Message {
-	return newErrorResponse(request.Seq, request.Command, "ContinueRequest is not yet supported")
-=======
-func onSetExceptionBreakpointsRequest(w io.Writer, request dap.SetExceptionBreakpointsRequest) dap.Message {
-	response := dap.SetExceptionBreakpointsResponse{}
-	response.Response = newResponse(request.Seq, request.Command)
-	return response
-}
-
-func onConfigurationDoneRequest(w io.Writer, request dap.ConfigurationDoneRequest) dap.Message {
 	// This would be the place to check if the session was configured to
 	// stop on entry and if that is the case, to issue a
 	// stopped-on-breakpoint event. This being a mock implementation,
 	// we "let" the program continue.
-	onContinueRequest(w, dap.ContinueRequest{Arguments: dap.ContinueArguments{ThreadId: 1}})
-	e := dap.ThreadEvent{Event: newEvent("thread"), Body: dap.ThreadEventBody{Reason: "started", ThreadId: 1}}
+	onContinueRequest(w, &dap.ContinueRequest{Arguments: dap.ContinueArguments{ThreadId: 1}})
+	e := &dap.ThreadEvent{Event: *newEvent("thread"), Body: dap.ThreadEventBody{Reason: "started", ThreadId: 1}}
 	writeAndLogProtocolMessage(w, e)
-	response := dap.ConfigurationDoneResponse{}
-	response.Response = newResponse(request.Seq, request.Command)
+	response := &dap.ConfigurationDoneResponse{}
+	response.Response = *newResponse(request.Seq, request.Command)
 	debugSession.canContinue = true
 	return response
 }
 
-func onContinueRequest(w io.Writer, request dap.ContinueRequest) dap.Message {
-	response := dap.ContinueResponse{}
-	response.Response = newResponse(request.Seq, request.Command)
+func onContinueRequest(w io.Writer, request *dap.ContinueRequest) dap.Message {
+	response := &dap.ContinueResponse{}
+	response.Response = *newResponse(request.Seq, request.Command)
 	debugSession.canContinue = true
 	return response
->>>>>>> f3871041
 }
 
 func onNextRequest(w io.Writer, request *dap.NextRequest) dap.Message {
@@ -423,21 +394,9 @@
 	return newErrorResponse(request.Seq, request.Command, "PauseRequest is not yet supported")
 }
 
-<<<<<<< HEAD
 func onStackTraceRequest(w io.Writer, request *dap.StackTraceRequest) dap.Message {
-	return newErrorResponse(request.Seq, request.Command, "StackTraceRequest is not yet supported")
-}
-
-func onScopesRequest(w io.Writer, request *dap.ScopesRequest) dap.Message {
-	return newErrorResponse(request.Seq, request.Command, "ScopesRequest is not yet supported")
-}
-
-func onVariablesRequest(w io.Writer, request *dap.VariablesRequest) dap.Message {
-	return newErrorResponse(request.Seq, request.Command, "VariablesRequest is not yet supported")
-=======
-func onStackTraceRequest(w io.Writer, request dap.StackTraceRequest) dap.Message {
-	response := dap.StackTraceResponse{}
-	response.Response = newResponse(request.Seq, request.Command)
+	response := &dap.StackTraceResponse{}
+	response.Response = *newResponse(request.Seq, request.Command)
 	response.Body = dap.StackTraceResponseBody{
 		StackFrames: []dap.StackFrame{
 			dap.StackFrame{
@@ -453,9 +412,9 @@
 	return response
 }
 
-func onScopesRequest(w io.Writer, request dap.ScopesRequest) dap.Message {
-	response := dap.ScopesResponse{}
-	response.Response = newResponse(request.Seq, request.Command)
+func onScopesRequest(w io.Writer, request *dap.ScopesRequest) dap.Message {
+	response := &dap.ScopesResponse{}
+	response.Response = *newResponse(request.Seq, request.Command)
 	response.Body = dap.ScopesResponseBody{
 		Scopes: []dap.Scope{
 			dap.Scope{Name: "Local", VariablesReference: 1000, Expensive: false},
@@ -465,14 +424,13 @@
 	return response
 }
 
-func onVariablesRequest(w io.Writer, request dap.VariablesRequest) dap.Message {
-	response := dap.VariablesResponse{}
-	response.Response = newResponse(request.Seq, request.Command)
+func onVariablesRequest(w io.Writer, request *dap.VariablesRequest) dap.Message {
+	response := &dap.VariablesResponse{}
+	response.Response = *newResponse(request.Seq, request.Command)
 	response.Body = dap.VariablesResponseBody{
 		Variables: []dap.Variable{dap.Variable{Name: "i", Value: "18434528", EvaluateName: "i", VariablesReference: 0}},
 	}
 	return response
->>>>>>> f3871041
 }
 
 func onSetVariableRequest(w io.Writer, request *dap.SetVariableRequest) dap.Message {
@@ -487,16 +445,11 @@
 	return newErrorResponse(request.Seq, request.Command, "SourceRequest is not yet supported")
 }
 
-<<<<<<< HEAD
 func onThreadsRequest(w io.Writer, request *dap.ThreadsRequest) dap.Message {
-	return newErrorResponse(request.Seq, request.Command, "ThreadsRequest is not yet supported")
-=======
-func onThreadsRequest(w io.Writer, request dap.ThreadsRequest) dap.Message {
-	response := dap.ThreadsResponse{}
-	response.Response = newResponse(request.Seq, request.Command)
+	response := &dap.ThreadsResponse{}
+	response.Response = *newResponse(request.Seq, request.Command)
 	response.Body = dap.ThreadsResponseBody{Threads: []dap.Thread{dap.Thread{Id: 1, Name: "main"}}}
 	return response
->>>>>>> f3871041
 }
 
 func onTerminateThreadsRequest(w io.Writer, request *dap.TerminateThreadsRequest) dap.Message {
