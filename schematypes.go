--- conflicted
+++ resolved
@@ -1623,112 +1623,4 @@
 	Column           int    `json:"column,omitempty"`
 	EndLine          int    `json:"endLine,omitempty"`
 	EndColumn        int    `json:"endColumn,omitempty"`
-<<<<<<< HEAD
-}
-
-func (m *Request) GetSeq() int                           { return m.Seq }
-func (m *Event) GetSeq() int                             { return m.Seq }
-func (m *Response) GetSeq() int                          { return m.Seq }
-func (m *ErrorResponse) GetSeq() int                     { return m.Seq }
-func (m *CancelRequest) GetSeq() int                     { return m.Seq }
-func (m *CancelResponse) GetSeq() int                    { return m.Seq }
-func (m *InitializedEvent) GetSeq() int                  { return m.Seq }
-func (m *StoppedEvent) GetSeq() int                      { return m.Seq }
-func (m *ContinuedEvent) GetSeq() int                    { return m.Seq }
-func (m *ExitedEvent) GetSeq() int                       { return m.Seq }
-func (m *TerminatedEvent) GetSeq() int                   { return m.Seq }
-func (m *ThreadEvent) GetSeq() int                       { return m.Seq }
-func (m *OutputEvent) GetSeq() int                       { return m.Seq }
-func (m *BreakpointEvent) GetSeq() int                   { return m.Seq }
-func (m *ModuleEvent) GetSeq() int                       { return m.Seq }
-func (m *LoadedSourceEvent) GetSeq() int                 { return m.Seq }
-func (m *ProcessEvent) GetSeq() int                      { return m.Seq }
-func (m *CapabilitiesEvent) GetSeq() int                 { return m.Seq }
-func (m *ProgressStartEvent) GetSeq() int                { return m.Seq }
-func (m *ProgressUpdateEvent) GetSeq() int               { return m.Seq }
-func (m *ProgressEndEvent) GetSeq() int                  { return m.Seq }
-func (m *RunInTerminalRequest) GetSeq() int              { return m.Seq }
-func (m *RunInTerminalResponse) GetSeq() int             { return m.Seq }
-func (m *InitializeRequest) GetSeq() int                 { return m.Seq }
-func (m *InitializeResponse) GetSeq() int                { return m.Seq }
-func (m *ConfigurationDoneRequest) GetSeq() int          { return m.Seq }
-func (m *ConfigurationDoneResponse) GetSeq() int         { return m.Seq }
-func (m *LaunchRequest) GetSeq() int                     { return m.Seq }
-func (m *LaunchResponse) GetSeq() int                    { return m.Seq }
-func (m *AttachRequest) GetSeq() int                     { return m.Seq }
-func (m *AttachResponse) GetSeq() int                    { return m.Seq }
-func (m *RestartRequest) GetSeq() int                    { return m.Seq }
-func (m *RestartResponse) GetSeq() int                   { return m.Seq }
-func (m *DisconnectRequest) GetSeq() int                 { return m.Seq }
-func (m *DisconnectResponse) GetSeq() int                { return m.Seq }
-func (m *TerminateRequest) GetSeq() int                  { return m.Seq }
-func (m *TerminateResponse) GetSeq() int                 { return m.Seq }
-func (m *BreakpointLocationsRequest) GetSeq() int        { return m.Seq }
-func (m *BreakpointLocationsResponse) GetSeq() int       { return m.Seq }
-func (m *SetBreakpointsRequest) GetSeq() int             { return m.Seq }
-func (m *SetBreakpointsResponse) GetSeq() int            { return m.Seq }
-func (m *SetFunctionBreakpointsRequest) GetSeq() int     { return m.Seq }
-func (m *SetFunctionBreakpointsResponse) GetSeq() int    { return m.Seq }
-func (m *SetExceptionBreakpointsRequest) GetSeq() int    { return m.Seq }
-func (m *SetExceptionBreakpointsResponse) GetSeq() int   { return m.Seq }
-func (m *DataBreakpointInfoRequest) GetSeq() int         { return m.Seq }
-func (m *DataBreakpointInfoResponse) GetSeq() int        { return m.Seq }
-func (m *SetDataBreakpointsRequest) GetSeq() int         { return m.Seq }
-func (m *SetDataBreakpointsResponse) GetSeq() int        { return m.Seq }
-func (m *SetInstructionBreakpointsRequest) GetSeq() int  { return m.Seq }
-func (m *SetInstructionBreakpointsResponse) GetSeq() int { return m.Seq }
-func (m *ContinueRequest) GetSeq() int                   { return m.Seq }
-func (m *ContinueResponse) GetSeq() int                  { return m.Seq }
-func (m *NextRequest) GetSeq() int                       { return m.Seq }
-func (m *NextResponse) GetSeq() int                      { return m.Seq }
-func (m *StepInRequest) GetSeq() int                     { return m.Seq }
-func (m *StepInResponse) GetSeq() int                    { return m.Seq }
-func (m *StepOutRequest) GetSeq() int                    { return m.Seq }
-func (m *StepOutResponse) GetSeq() int                   { return m.Seq }
-func (m *StepBackRequest) GetSeq() int                   { return m.Seq }
-func (m *StepBackResponse) GetSeq() int                  { return m.Seq }
-func (m *ReverseContinueRequest) GetSeq() int            { return m.Seq }
-func (m *ReverseContinueResponse) GetSeq() int           { return m.Seq }
-func (m *RestartFrameRequest) GetSeq() int               { return m.Seq }
-func (m *RestartFrameResponse) GetSeq() int              { return m.Seq }
-func (m *GotoRequest) GetSeq() int                       { return m.Seq }
-func (m *GotoResponse) GetSeq() int                      { return m.Seq }
-func (m *PauseRequest) GetSeq() int                      { return m.Seq }
-func (m *PauseResponse) GetSeq() int                     { return m.Seq }
-func (m *StackTraceRequest) GetSeq() int                 { return m.Seq }
-func (m *StackTraceResponse) GetSeq() int                { return m.Seq }
-func (m *ScopesRequest) GetSeq() int                     { return m.Seq }
-func (m *ScopesResponse) GetSeq() int                    { return m.Seq }
-func (m *VariablesRequest) GetSeq() int                  { return m.Seq }
-func (m *VariablesResponse) GetSeq() int                 { return m.Seq }
-func (m *SetVariableRequest) GetSeq() int                { return m.Seq }
-func (m *SetVariableResponse) GetSeq() int               { return m.Seq }
-func (m *SourceRequest) GetSeq() int                     { return m.Seq }
-func (m *SourceResponse) GetSeq() int                    { return m.Seq }
-func (m *ThreadsRequest) GetSeq() int                    { return m.Seq }
-func (m *ThreadsResponse) GetSeq() int                   { return m.Seq }
-func (m *TerminateThreadsRequest) GetSeq() int           { return m.Seq }
-func (m *TerminateThreadsResponse) GetSeq() int          { return m.Seq }
-func (m *ModulesRequest) GetSeq() int                    { return m.Seq }
-func (m *ModulesResponse) GetSeq() int                   { return m.Seq }
-func (m *LoadedSourcesRequest) GetSeq() int              { return m.Seq }
-func (m *LoadedSourcesResponse) GetSeq() int             { return m.Seq }
-func (m *EvaluateRequest) GetSeq() int                   { return m.Seq }
-func (m *EvaluateResponse) GetSeq() int                  { return m.Seq }
-func (m *SetExpressionRequest) GetSeq() int              { return m.Seq }
-func (m *SetExpressionResponse) GetSeq() int             { return m.Seq }
-func (m *StepInTargetsRequest) GetSeq() int              { return m.Seq }
-func (m *StepInTargetsResponse) GetSeq() int             { return m.Seq }
-func (m *GotoTargetsRequest) GetSeq() int                { return m.Seq }
-func (m *GotoTargetsResponse) GetSeq() int               { return m.Seq }
-func (m *CompletionsRequest) GetSeq() int                { return m.Seq }
-func (m *CompletionsResponse) GetSeq() int               { return m.Seq }
-func (m *ExceptionInfoRequest) GetSeq() int              { return m.Seq }
-func (m *ExceptionInfoResponse) GetSeq() int             { return m.Seq }
-func (m *ReadMemoryRequest) GetSeq() int                 { return m.Seq }
-func (m *ReadMemoryResponse) GetSeq() int                { return m.Seq }
-func (m *DisassembleRequest) GetSeq() int                { return m.Seq }
-func (m *DisassembleResponse) GetSeq() int               { return m.Seq }
-=======
-}
->>>>>>> 7ba4a7ac
+}